--- conflicted
+++ resolved
@@ -65,16 +65,7 @@
   Map<String, String> getProperties() {
     return properties;
   }
-
-<<<<<<< HEAD
-=======
-  Map<String, String> getJdbcProperties() {
-    Map<String, String> jdbcProps = new HashMap<String, String>();
-    properties.forEach((k, v) -> jdbcProps.put("jdbc." + k, v));
-    return jdbcProps;
-  }
-
->>>>>>> 55491cd6
+  
   static synchronized TestConfigurations getInstance() {
     if (instance == null) {
       instance = new TestConfigurations();
